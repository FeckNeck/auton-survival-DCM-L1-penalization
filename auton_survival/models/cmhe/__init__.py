# coding=utf-8
# MIT License

# Copyright (c) 2020 Carnegie Mellon University, Auton Lab

# Permission is hereby granted, free of charge, to any person obtaining a copy
# of this software and associated documentation files (the "Software"), to deal
# in the Software without restriction, including without limitation the rights
# to use, copy, modify, merge, publish, distribute, sublicense, and/or sell
# copies of the Software, and to permit persons to whom the Software is
# furnished to do so, subject to the following conditions:

# The above copyright notice and this permission notice shall be included in all
# copies or substantial portions of the Software.

# THE SOFTWARE IS PROVIDED "AS IS", WITHOUT WARRANTY OF ANY KIND, EXPRESS OR
# IMPLIED, INCLUDING BUT NOT LIMITED TO THE WARRANTIES OF MERCHANTABILITY,
# FITNESS FOR A PARTICULAR PURPOSE AND NONINFRINGEMENT. IN NO EVENT SHALL THE
# AUTHORS OR COPYRIGHT HOLDERS BE LIABLE FOR ANY CLAIM, DAMAGES OR OTHER
# LIABILITY, WHETHER IN AN ACTION OF CONTRACT, TORT OR OTHERWISE, ARISING FROM,
# OUT OF OR IN CONNECTION WITH THE SOFTWARE OR THE USE OR OTHER DEALINGS IN THE
# SOFTWARE.

r"""

Cox Mixtures with Heterogenous Effects
--------------------------------------

[![Build Status](https://travis-ci.org/autonlab/DeepSurvivalMachines.svg?branch=master)](https://travis-ci.org/autonlab/DeepSurvivalMachines)
&nbsp;&nbsp;&nbsp;
[![codecov](https://codecov.io/gh/autonlab/DeepSurvivalMachines/branch/master/graph/badge.svg?token=FU1HB5O92D)](https://codecov.io/gh/autonlab/DeepSurvivalMachines)
&nbsp;&nbsp;&nbsp;
[![License: MIT](https://img.shields.io/badge/License-MIT-yellow.svg)](https://opensource.org/licenses/MIT)
&nbsp;&nbsp;&nbsp;
[![GitHub Repo stars](https://img.shields.io/github/stars/autonlab/auton-survival?style=social)](https://github.com/autonlab/auton-survival)


<img  src="https://ndownloader.figshare.com/files/34056269">

<img align="right" width=35% src="https://figshare.com/ndownloader/files/34056284">

**Cox Mixture with Heterogenous Effects (CMHE)** is a flexible approach to
recover counterfactual phenotypes of individuals that demonstrate heterogneous
effects to an intervention in terms of censored Time-to-Event outcomes.
CMHE is **not** restricted by the strong Cox Proportional Hazards assumption
or any parametric assumption on the time to event distributions. CMHE achieves
this by describing each individual as belonging to two different latent groups,
\( \mathcal{Z} \) that mediate the base survival rate and \( \phi \) the effect
of the treatment. CMHE can also be employed to model individual level
counterfactuals or for standard factual survival regression.

For full details on Cox Mixtures with Heterogenous Effects, please refer to
our preprint:

[Counterfactual Phenotyping with Censored Time-to-Events, arXiv preprint,
C. Nagpal, M. Goswami, K. Dufendach, A. Dubrawski](https://arxiv.org/abs/2202.11089)

<br>

Example Usage
-------------

>>> from auton_survival import DeepCoxMixturesHeterogenousEffects
>>> from auton_survival import datasets
>>> # load the SYNTHETIC dataset.
>>> x, t, e, a = datasets.load_dataset('SYNTHETIC')
>>> # instantiate a Cox Mixtures with Heterogenous Effects model.
>>> model = DeepCoxMixturesHeterogenousEffects()
>>> # fit the model to the dataset.
>>> model.fit(x, t, e, a)
>>> # estimate the predicted risks at the time
>>> model.predict_risk(x, 10)
>>> # estimate the treatment effect phenogroups
>>> model.predict_latent_phi(x)

"""

import numpy as np
import torch

from .cmhe_torch import DeepCMHETorch
from .cmhe_utilities import train_cmhe, predict_survival
from .cmhe_utilities import predict_latent_phi, predict_latent_z


class DeepCoxMixturesHeterogenousEffects:
  """A Deep Cox Mixtures with Heterogenous Effects model.

  This is the main interface to a Deep Cox Mixture with Heterogenous Effects.
  A model is instantiated with approporiate set of hyperparameters and
  fit on numpy arrays consisting of the features, event/censoring times
  and the event/censoring indicators.

  For full details on Deep Cox Mixture, refer to the paper [1].

  References
  ----------
  [1] Nagpal, C., Goswami M., Dufendach K., and Artur Dubrawski.
  "Counterfactual phenotyping for censored Time-to-Events" (2022).

  Parameters
  ----------
  k: int
      The number of underlying base survival phenotypes.
  g: int
      The number of underlying treatment effect phenotypes.
  layers: list
      A list of integers consisting of the number of neurons in each
      hidden layer.
  random_seed: int
      Controls the reproducibility of called functions.

  Example
  -------
  >>> from auton_survival import DeepCoxMixturesHeterogenousEffects
  >>> model = DeepCoxMixturesHeterogenousEffects(k=2, g=3)
  >>> model.fit(x, t, e, a)

  """

<<<<<<< HEAD
  def __init__(self, k, g, layers=None, gamma=100,
               smoothing_factor=1e-4,
               random_seed=0):
=======
  def __init__(self, k, g, layers=None, random_seed=0):
>>>>>>> db17080d

    self.k = k
    self.g = g
<<<<<<< HEAD
    self.layers = layers
    self.fitted = False
    self.gamma = gamma
    self.smoothing_factor = smoothing_factor
=======
>>>>>>> db17080d
    self.random_seed = random_seed

  def __call__(self):
    if self.fitted:
      print("A fitted instance of the CMHE model")
    else:
      print("An unfitted instance of the CMHE model")

    print("Hidden Layers:", self.layers)

  def _preprocess_test_data(self, x, a=None):
    if a is not None:
      return torch.from_numpy(x).float(), torch.from_numpy(a).float()
    else:
      return torch.from_numpy(x).float()

  def _preprocess_training_data(self, x, t, e, a, vsize, val_data,
                                random_seed):

    idx = list(range(x.shape[0]))

    np.random.seed(random_seed)
    np.random.shuffle(idx)

    x_tr, t_tr, e_tr, a_tr = x[idx], t[idx], e[idx], a[idx]

    x_tr = torch.from_numpy(x_tr).float()
    t_tr = torch.from_numpy(t_tr).float()
    e_tr = torch.from_numpy(e_tr).float()
    a_tr = torch.from_numpy(a_tr).float()

    if val_data is None:

      vsize = int(vsize*x_tr.shape[0])
      x_vl, t_vl, e_vl, a_vl = x_tr[-vsize:], t_tr[-vsize:], e_tr[-vsize:], a_tr[-vsize:]

      x_tr = x_tr[:-vsize]
      t_tr = t_tr[:-vsize]
      e_tr = e_tr[:-vsize]
      a_tr = a_tr[:-vsize]

    else:

      x_vl, t_vl, e_vl, a_vl = val_data

      x_vl = torch.from_numpy(x_vl).float()
      t_vl = torch.from_numpy(t_vl).float()
      e_vl = torch.from_numpy(e_vl).float()
      a_vl = torch.from_numpy(a_vl).float()

    return (x_tr, t_tr, e_tr, a_tr,
    	      x_vl, t_vl, e_vl, a_vl)

  def _gen_torch_model(self, inputdim, optimizer):
    """Helper function to return a torch model."""
<<<<<<< HEAD

    np.random.seed(self.random_seed)
    torch.manual_seed(self.random_seed)

=======
    
    np.random.seed(self.random_seed)
    torch.manual_seed(self.random_seed)
    
>>>>>>> db17080d
    return DeepCMHETorch(self.k, self.g, inputdim,
                         layers=self.layers,
                         gamma=self.gamma,
                         smoothing_factor=self.smoothing_factor,
                         optimizer=optimizer)

  def fit(self, x, t, e, a, vsize=0.15, val_data=None,
          iters=1, learning_rate=1e-3, batch_size=100,
          patience=2, optimizer="Adam"):

    r"""This method is used to train an instance of the DSM model.

    Parameters
    ----------
    x: np.ndarray
        A numpy array of the input features, \( x \).
    t: np.ndarray
        A numpy array of the event/censoring times, \( t \).
    e: np.ndarray
        A numpy array of the event/censoring indicators, \( \delta \).
        \( \delta = 1 \) means the event took place.
    a: np.ndarray
        A numpy array of the treatment assignment indicators, \( a \).
        \( a = 1 \) means the individual was treated.
    vsize: float
        Amount of data to set aside as the validation set.
    val_data: tuple
        A tuple of the validation dataset. If passed vsize is ignored.
    iters: int
        The maximum number of training iterations on the training dataset.
    learning_rate: float
        The learning rate for the `Adam` optimizer.
    batch_size: int
        learning is performed on mini-batches of input data. this parameter
        specifies the size of each mini-batch.
    optimizer: str
        The choice of the gradient based optimization method. One of
        'Adam', 'RMSProp' or 'SGD'.
        
    """

    processed_data = self._preprocess_training_data(x, t, e, a,
                                                    vsize, val_data,
                                                    self.random_seed)

    x_tr, t_tr, e_tr, a_tr, x_vl, t_vl, e_vl, a_vl = processed_data

    #Todo: Change this somehow. The base design shouldn't depend on child

    inputdim = x_tr.shape[-1]

    model = self._gen_torch_model(inputdim, optimizer)

    model, _ = train_cmhe(model,
                          (x_tr, t_tr, e_tr, a_tr),
                          (x_vl, t_vl, e_vl, a_vl),
                          epochs=iters,
                          lr=learning_rate,
                          bs=batch_size,
                          patience=patience,
                          return_losses=True,
<<<<<<< HEAD
                          use_posteriors=True,
=======
>>>>>>> db17080d
                          random_seed=self.random_seed)

    self.torch_model = (model[0].eval(), model[1])
    self.fitted = True

    return self

  def predict_risk(self, x, a, t=None):

    if self.fitted:
      return 1-self.predict_survival(x, a, t)
    else:
      raise Exception("The model has not been fitted yet. Please fit the " +
                      "model using the `fit` method on some training data " +
                      "before calling `predict_risk`.")

  def predict_survival(self, x, a, t=None):
    r"""Returns the estimated survival probability at time \( t \),
      \( \widehat{\mathbb{P}}(T > t|X) \) for some input data \( x \).

    Parameters
    ----------
    x: np.ndarray
        A numpy array of the input features, \( x \).
    a: np.ndarray
        A numpy array of the treatmeant assignment, \( a \).
    t: list or float
        a list or float of the times at which survival probability is
        to be computed
    Returns:
      np.array: numpy array of the survival probabilites at each time in t.

    """
    if not self.fitted:
      raise Exception("The model has not been fitted yet. Please fit the " +
                      "model using the `fit` method on some training data " +
                      "before calling `predict_survival`.")

    x, a = self._preprocess_test_data(x, a)

    if t is not None:
      if not isinstance(t, list):
        t = [t]

    scores = predict_survival(self.torch_model, x, a, t)
    return scores

  def predict_latent_z(self, x):

    r"""Returns the estimated latent base survival group \( z \) given the confounders \( x \)."""

    x = self._preprocess_test_data(x)

    if self.fitted:
      scores = predict_latent_z(self.torch_model, x)
      return scores
    else:
      raise Exception("The model has not been fitted yet. Please fit the " +
                      "model using the `fit` method on some training data " +
                      "before calling `predict_latent_z`.")

  def predict_latent_phi(self, x):

    r"""Returns the estimated latent treatment effect group \( \phi \) given the confounders \( x \)."""

    x = self._preprocess_test_data(x)

    if self.fitted:
      scores = predict_latent_phi(self.torch_model, x)
      return scores
    else:
      raise Exception("The model has not been fitted yet. Please fit the " +
                      "model using the `fit` method on some training data " +
                      "before calling `predict_latent_phi`.")<|MERGE_RESOLUTION|>--- conflicted
+++ resolved
@@ -118,23 +118,16 @@
 
   """
 
-<<<<<<< HEAD
   def __init__(self, k, g, layers=None, gamma=100,
                smoothing_factor=1e-4,
                random_seed=0):
-=======
-  def __init__(self, k, g, layers=None, random_seed=0):
->>>>>>> db17080d
 
     self.k = k
     self.g = g
-<<<<<<< HEAD
     self.layers = layers
     self.fitted = False
     self.gamma = gamma
     self.smoothing_factor = smoothing_factor
-=======
->>>>>>> db17080d
     self.random_seed = random_seed
 
   def __call__(self):
@@ -190,17 +183,10 @@
 
   def _gen_torch_model(self, inputdim, optimizer):
     """Helper function to return a torch model."""
-<<<<<<< HEAD
 
     np.random.seed(self.random_seed)
     torch.manual_seed(self.random_seed)
 
-=======
-    
-    np.random.seed(self.random_seed)
-    torch.manual_seed(self.random_seed)
-    
->>>>>>> db17080d
     return DeepCMHETorch(self.k, self.g, inputdim,
                          layers=self.layers,
                          gamma=self.gamma,
@@ -262,10 +248,7 @@
                           bs=batch_size,
                           patience=patience,
                           return_losses=True,
-<<<<<<< HEAD
                           use_posteriors=True,
-=======
->>>>>>> db17080d
                           random_seed=self.random_seed)
 
     self.torch_model = (model[0].eval(), model[1])
