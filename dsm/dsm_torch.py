# coding=utf-8
# MIT License

# Copyright (c) 2020 Carnegie Mellon University, Auton Lab

# Permission is hereby granted, free of charge, to any person obtaining a copy
# of this software and associated documentation files (the "Software"), to deal
# in the Software without restriction, including without limitation the rights
# to use, copy, modify, merge, publish, distribute, sublicense, and/or sell
# copies of the Software, and to permit persons to whom the Software is
# furnished to do so, subject to the following conditions:

# The above copyright notice and this permission notice shall be included in all
# copies or substantial portions of the Software.

# THE SOFTWARE IS PROVIDED "AS IS", WITHOUT WARRANTY OF ANY KIND, EXPRESS OR
# IMPLIED, INCLUDING BUT NOT LIMITED TO THE WARRANTIES OF MERCHANTABILITY,
# FITNESS FOR A PARTICULAR PURPOSE AND NONINFRINGEMENT. IN NO EVENT SHALL THE
# AUTHORS OR COPYRIGHT HOLDERS BE LIABLE FOR ANY CLAIM, DAMAGES OR OTHER
# LIABILITY, WHETHER IN AN ACTION OF CONTRACT, TORT OR OTHERWISE, ARISING FROM,
# OUT OF OR IN CONNECTION WITH THE SOFTWARE OR THE USE OR OTHER DEALINGS IN THE
# SOFTWARE.


"""Torch model definitons for the Deep Survival Machines model

This includes definitons for the Torch Deep Survival Machines module.
The main interface is the DeepSurvivalMachines class which inherits
from torch.nn.Module.

Note: NOT DESIGNED TO BE CALLED DIRECTLY!!!

"""


import torch.nn as nn
import torch
import numpy as np

__pdoc__ = {}

for clsn in ['DeepSurvivalMachinesTorch',
<<<<<<< HEAD
             'DeepRecurrentSurvivalMachinesTorch',
             'DeepConvolutionalSurvivalMachines']:
=======
             'DeepRecurrentSurvivalMachinesTorch']:
>>>>>>> e66f5dba
  for membr in ['training', 'dump_patches']:

    __pdoc__[clsn+'.'+membr] = False


def create_representation(inputdim, layers, activation):
  r"""Helper function to generate the representation function for DSM.

  Deep Survival Machines learns a representation (\ Phi(X) \) for the input
  data. This representation is parameterized using a Non Linear Multilayer
  Perceptron (`torch.nn.Module`). This is a helper function designed to
  instantiate the representation for Deep Survival Machines.

  .. warning::
    Not designed to be used directly.

  Parameters
  ----------
  inputdim: int
      Dimensionality of the input features.
  layers: list
      A list consisting of the number of neurons in each hidden layer.
  activation: str
      Choice of activation function: One of 'ReLU6', 'ReLU' or 'SeLU'.

  Returns
  ----------
  an MLP with torch.nn.Module with the specfied structure.

  """

  if activation == 'ReLU6':
    act = nn.ReLU6()
  elif activation == 'ReLU':
    act = nn.ReLU()
  elif activation == 'SeLU':
    act = nn.SELU()

  modules = []
  prevdim = inputdim

  for hidden in layers:
    modules.append(nn.Linear(prevdim, hidden, bias=False))
    modules.append(act)
    prevdim = hidden

  return nn.Sequential(*modules)

class DeepSurvivalMachinesTorch(nn.Module):
  """A Torch implementation of Deep Survival Machines model.

  This is an implementation of Deep Survival Machines model in torch.
  It inherits from the torch.nn.Module class and includes references to the
  representation learning MLP, the parameters of the underlying distributions
  and the forward function which is called whenver data is passed to the
  module. Each of the parameters are nn.Parameters and torch automatically
  keeps track and computes gradients for them.

  .. warning::
    Not designed to be used directly.
    Please use the API inferface `dsm.dsm_api.DeepSurvivalMachines` !!!

  Parameters
  ----------
  inputdim: int
      Dimensionality of the input features.
  k: int
      The number of underlying parametric distributions.
  layers: list
      A list of integers consisting of the number of neurons in each
      hidden layer.
  init: tuple
      A tuple for initialization of the parameters for the underlying
      distributions. (shape, scale).
  activation: str
      Choice of activation function for the MLP representation.
      One of 'ReLU6', 'ReLU' or 'SeLU'.
      Default is 'ReLU6'.
  dist: str
      Choice of the underlying survival distributions.
      One of 'Weibull', 'LogNormal'.
      Default is 'Weibull'.
  temp: float
      The logits for the gate are rescaled with this value.
      Default is 1000.
  discount: float
      a float in [0,1] that determines how to discount the tail bias
      from the uncensored instances.
      Default is 1.

  """

  def __init__(self, inputdim, k, layers=None, dist='Weibull',
               temp=1000., discount=1.0, optimizer='Adam',
               risks=1):
    super(DeepSurvivalMachinesTorch, self).__init__()

    self.k = k
    self.dist = dist
    self.temp = float(temp)
    self.discount = float(discount)
    self.optimizer = optimizer
    self.risks = risks

    if layers is None:
      layers = []
    self.layers = layers

    if self.dist in ['Weibull']:
      self.act = nn.SELU()
      self.shape = nn.ParameterDict({str(r+1): nn.Parameter(-torch.ones(k))
                                     for r in range(self.risks)})
      self.scale = nn.ParameterDict({str(r+1): nn.Parameter(-torch.ones(k))
                                     for r in range(self.risks)})
    elif self.dist in ['Normal']:
      self.act = nn.Identity()
      self.shape = nn.ParameterDict({str(r+1): nn.Parameter(torch.ones(k))
                                     for r in range(self.risks)})
      self.scale = nn.ParameterDict({str(r+1): nn.Parameter(torch.ones(k))
                                     for r in range(self.risks)})
    elif self.dist in ['LogNormal']:
      self.act = nn.Tanh()
      self.shape = nn.ParameterDict({str(r+1): nn.Parameter(torch.ones(k))
                                     for r in range(self.risks)})
      self.scale = nn.ParameterDict({str(r+1): nn.Parameter(torch.ones(k))
                                     for r in range(self.risks)})
    else:
      raise NotImplementedError('Distribution: '+self.dist+' not implemented'+
                                ' yet.')

    self.embedding = create_representation(inputdim, layers, 'ReLU6')

    if len(layers) == 0:
      lastdim = inputdim
    else:
      lastdim = layers[-1]

    self.gate = nn.ModuleDict({str(r+1): nn.Sequential(
        nn.Linear(lastdim, k, bias=False)
        ) for r in range(self.risks)})

    self.scaleg = nn.ModuleDict({str(r+1): nn.Sequential(
        nn.Linear(lastdim, k, bias=True)
        ) for r in range(self.risks)})

    self.shapeg = nn.ModuleDict({str(r+1): nn.Sequential(
        nn.Linear(lastdim, k, bias=True)
        ) for r in range(self.risks)})


  def forward(self, x, risk='1'):
    """The forward function that is called when data is passed through DSM.

    Args:
      x:
        a torch.tensor of the input features.

    """
    xrep = self.embedding(x)
    dim = x.shape[0]
    return(self.act(self.shapeg[risk](xrep))+self.shape[risk].expand(dim, -1),
           self.act(self.scaleg[risk](xrep))+self.scale[risk].expand(dim, -1),
           self.gate[risk](xrep)/self.temp)

  def get_shape_scale(self, risk='1'):
    return(self.shape[risk],
           self.scale[risk])

class DeepRecurrentSurvivalMachinesTorch(nn.Module):
  """A Torch implementation of Deep Recurrent Survival Machines model.

  This is an implementation of Deep Recurrent Survival Machines model
  in torch. It inherits from `DeepSurvivalMachinesTorch` and replaces the
  input representation learning MLP with an LSTM or RNN, the parameters of the
  underlying distributions and the forward function which is called whenever
  data is passed to the module. Each of the parameters are nn.Parameters and
  torch automatically keeps track and computes gradients for them.

  .. warning::
    Not designed to be used directly.
    Please use the API inferface `dsm.dsm_api.DeepRecurrentSurvivalMachines`!!

  Parameters
  ----------
  inputdim: int
      Dimensionality of the input features.
  k: int
      The number of underlying parametric distributions.
  layers: int
      The number of hidden layers in the LSTM or RNN cell.
  hidden: int
      The number of neurons in each hidden layer.
  init: tuple
      A tuple for initialization of the parameters for the underlying
      distributions. (shape, scale).
  dist: str
      Choice of the underlying survival distributions.
      One of 'Weibull', 'LogNormal'.
      Default is 'Weibull'.
  temp: float
      The logits for the gate are rescaled with this value.
      Default is 1000.
  discount: float
      a float in [0,1] that determines how to discount the tail bias
      from the uncensored instances.
      Default is 1.

  """

  def __init__(self, inputdim, k, typ='LSTM', layers=1,
               hidden=None, dist='Weibull',
               temp=1000., discount=1.0,
               optimizer='Adam', risks=1):
    super(DeepRecurrentSurvivalMachinesTorch, self).__init__()

    self.k = k
    self.dist = dist
    self.temp = float(temp)
    self.discount = float(discount)
    self.optimizer = optimizer
    self.hidden = hidden
    self.layers = layers
    self.typ = typ
    self.risks = risks

    if self.dist in ['Weibull']:
      self.act = nn.SELU()
      self.shape = nn.ParameterDict({str(r+1): nn.Parameter(-torch.ones(k))
                                     for r in range(self.risks)})
      self.scale = nn.ParameterDict({str(r+1): nn.Parameter(-torch.ones(k))
                                     for r in range(self.risks)})
    elif self.dist in ['Normal']:
      self.act = nn.Identity()
      self.shape = nn.ParameterDict({str(r+1): nn.Parameter(torch.ones(k))
                                     for r in range(self.risks)})
      self.scale = nn.ParameterDict({str(r+1): nn.Parameter(torch.ones(k))
                                     for r in range(self.risks)})
    elif self.dist in ['LogNormal']:
      self.act = nn.Tanh()
      self.shape = nn.ParameterDict({str(r+1): nn.Parameter(torch.ones(k))
                                     for r in range(self.risks)})
      self.scale = nn.ParameterDict({str(r+1): nn.Parameter(torch.ones(k))
                                     for r in range(self.risks)})
    else:
      raise NotImplementedError('Distribution: '+self.dist+' not implemented'+
                                ' yet.')

    self.gate = nn.ModuleDict({str(r+1): nn.Sequential(
        nn.Linear(hidden, k, bias=False)
        ) for r in range(self.risks)})

    self.scaleg = nn.ModuleDict({str(r+1): nn.Sequential(
        nn.Linear(hidden, k, bias=True)
        ) for r in range(self.risks)})

    self.shapeg = nn.ModuleDict({str(r+1): nn.Sequential(
        nn.Linear(hidden, k, bias=True)
        ) for r in range(self.risks)})

    if self.typ == 'LSTM':
      self.embedding = nn.LSTM(inputdim, hidden, layers,
                               bias=False, batch_first=True)
    if self.typ == 'RNN':
      self.embedding = nn.RNN(inputdim, hidden, layers,
                              bias=False, batch_first=True,
                              nonlinearity='relu')
    if self.typ == 'GRU':
      self.embedding = nn.GRU(inputdim, hidden, layers,
                              bias=False, batch_first=True)

  def forward(self, x, risk='1'):
    """The forward function that is called when data is passed through DSM.

    Note: As compared to DSM, the input data for DRSM is a tensor. The forward
    function involves unpacking the tensor in-order to directly use the
    DSM loss functions.

    Args:
      x:
        a torch.tensor of the input features.

    """
    x = x.detach().clone()
    inputmask = ~torch.isnan(x[:, :, 0]).reshape(-1)
    x[torch.isnan(x)] = 0
    xrep, _ = self.embedding(x)
    xrep = xrep.contiguous().view(-1, self.hidden)
    xrep = xrep[inputmask]
    xrep = nn.ReLU6()(xrep)
    dim = xrep.shape[0]
    return(self.act(self.shapeg[risk](xrep))+self.shape[risk].expand(dim, -1),
           self.act(self.scaleg[risk](xrep))+self.scale[risk].expand(dim, -1),
           self.gate[risk](xrep)/self.temp)

  def get_shape_scale(self, risk='1'):
    return(self.shape[risk],
           self.scale[risk])

def create_conv_representation(inputdim, hidden, typ='ConvNet'):
  r"""Helper function to generate the representation function for DSM.

  Deep Survival Machines learns a representation (\ Phi(X) \) for the input
  data. This representation is parameterized using a Convolutional Neural
  Network (`torch.nn.Module`). This is a helper function designed to
  instantiate the representation for Deep Survival Machines.

  .. warning::
    Not designed to be used directly.

  Parameters
  ----------
  inputdim: int
      Dimensionality of the input features.
  hidden: int
      The number of neurons in each hidden layer.
  typ: str
      Choice of convolutional neural network: One of 'ConvNet'

  Returns
  ----------
  an ConvNet with torch.nn.Module with the specfied structure.

  """

  if typ == 'ConvNet':
    inputdim = np.squeeze(inputdim)
    linear_dim = ((((inputdim-2) // 2) - 2) // 2) ** 2
    linear_dim *= 16
    embedding = nn.Sequential(
        nn.Conv2d(1, 6, 3),
        nn.ReLU6(),
        nn.MaxPool2d(2, 2),
        nn.Conv2d(6, 16, 3),
        nn.ReLU6(),
        nn.MaxPool2d(2, 2),
        nn.Flatten(),
        nn.Linear(linear_dim, hidden),
        nn.ReLU6()
    )

#   if typ == 'SimpleConvNet':
#     inputdim = np.squeeze(inputdim)

#         layers.Conv2D(32, kernel_size=(3, 3), activation="relu"),
#         layers.MaxPooling2D(pool_size=(2, 2)),
#         layers.Conv2D(64, kernel_size=(3, 3), activation="relu"),
#         layers.MaxPooling2D(pool_size=(2, 2)),
#         layers.Flatten(),


  return embedding

class DeepConvolutionalSurvivalMachinesTorch(nn.Module):
  """A Torch implementation of Deep Convolutional Survival Machines model.

  This is an implementation of Deep Convolutional Survival Machines model
  in torch. It inherits from `DeepSurvivalMachinesTorch` and replaces the
  input representation learning MLP with an simple convnet, the parameters of
  the underlying distributions and the forward function which is called whenever
  data is passed to the module. Each of the parameters are nn.Parameters and
  torch automatically keeps track and computes gradients for them.

  .. warning::
    Not designed to be used directly.
    Please use the API inferface
    `dsm.dsm_api.DeepConvolutionalSurvivalMachines`!!

  Parameters
  ----------
  inputdim: int
      Dimensionality of the input features. A tuple (height, width).
  k: int
      The number of underlying parametric distributions.
  hidden: int
      The number of neurons in each hidden layer.
  init: tuple
      A tuple for initialization of the parameters for the underlying
      distributions. (shape, scale).
  dist: str
      Choice of the underlying survival distributions.
      One of 'Weibull', 'LogNormal'.
      Default is 'Weibull'.
  temp: float
      The logits for the gate are rescaled with this value.
      Default is 1000.
  discount: float
      a float in [0,1] that determines how to discount the tail bias
      from the uncensored instances.
      Default is 1.

  """

  def __init__(self, inputdim, k, typ='ConvNet',
               hidden=None, dist='Weibull',
               temp=1000., discount=1.0, optimizer='Adam', risks=1):
    super(DeepConvolutionalSurvivalMachinesTorch, self).__init__()

    self.k = k
    self.dist = dist
    self.temp = float(temp)
    self.discount = float(discount)
    self.optimizer = optimizer
    self.hidden = hidden
    self.typ = typ
    self.risks = risks

    if self.dist in ['Weibull']:
      self.act = nn.SELU()
      self.shape = nn.ParameterDict({str(r+1): nn.Parameter(-torch.ones(k))
                                     for r in range(self.risks)})
      self.scale = nn.ParameterDict({str(r+1):nn.Parameter(-torch.ones(k))
                                     for r in range(self.risks)})
    elif self.dist in ['Normal']:
      self.act = nn.Identity()
      self.shape = nn.ParameterDict({str(r+1): nn.Parameter(torch.ones(k))
                                     for r in range(self.risks)})
      self.scale = nn.ParameterDict({str(r+1): nn.Parameter(torch.ones(k))
                                     for r in range(self.risks)})
    elif self.dist in ['LogNormal']:
      self.act = nn.Tanh()
      self.shape = nn.ParameterDict({str(r+1): nn.Parameter(torch.ones(k))
                                     for r in range(self.risks)})
      self.scale = nn.ParameterDict({str(r+1): nn.Parameter(torch.ones(k))
                                     for r in range(self.risks)})
    else:
      raise NotImplementedError('Distribution: '+self.dist+' not implemented'+
                                ' yet.')

    self.gate = nn.ModuleDict({str(r+1): nn.Sequential(
        nn.Linear(hidden, k, bias=False)
        ) for r in range(self.risks)})

    self.scaleg = nn.ModuleDict({str(r+1): nn.Sequential(
        nn.Linear(hidden, k, bias=True)
        ) for r in range(self.risks)})

    self.shapeg = nn.ModuleDict({str(r+1): nn.Sequential(
        nn.Linear(hidden, k, bias=True)
        ) for r in range(self.risks)})

    self.embedding = create_conv_representation(inputdim=inputdim,
                                                hidden=hidden,
                                                typ='ConvNet')

  def forward(self, x, risk='1'):
    """The forward function that is called when data is passed through DSM.

    Args:
      x:
        a torch.tensor of the input features.

    """
    xrep = self.embedding(x)
    dim = x.shape[0]
    return(self.act(self.shapeg[risk](xrep))+self.shape[risk].expand(dim, -1),
           self.act(self.scaleg[risk](xrep))+self.scale[risk].expand(dim, -1),
           self.gate[risk](xrep)/self.temp)

  def get_shape_scale(self, risk='1'):
    return(self.shape[risk],
           self.scale[risk])<|MERGE_RESOLUTION|>--- conflicted
+++ resolved
@@ -40,12 +40,8 @@
 __pdoc__ = {}
 
 for clsn in ['DeepSurvivalMachinesTorch',
-<<<<<<< HEAD
              'DeepRecurrentSurvivalMachinesTorch',
              'DeepConvolutionalSurvivalMachines']:
-=======
-             'DeepRecurrentSurvivalMachinesTorch']:
->>>>>>> e66f5dba
   for membr in ['training', 'dump_patches']:
 
     __pdoc__[clsn+'.'+membr] = False
